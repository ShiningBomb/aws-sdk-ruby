--- conflicted
+++ resolved
@@ -1,9 +1,8 @@
 Unreleased Changes
 ------------------
 
-<<<<<<< HEAD
 * Feature - S3::Object#upload_stream
-=======
+
 1.13.0 (2018-05-22)
 ------------------
 
@@ -45,7 +44,6 @@
 ------------------
 
 * Issue - Enhance S3 Multipart Downloader performance #1709
->>>>>>> 93f35688
 
 * Issue - Fix Ruby 2.5 warnings.
 
