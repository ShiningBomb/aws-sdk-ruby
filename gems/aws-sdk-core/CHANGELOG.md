Unreleased Changes
------------------

<<<<<<< HEAD
* Feature - Adds support for credential_source when assuming a role via shared configuration.
=======
* Issue - Update APIGateway SDK user agent pattern
>>>>>>> 324435c0

3.11.0 (2017-11-29)
------------------

* Feature - Updated the list of parameters to filter when logging.

3.10.0 (2017-11-29)
------------------

* Feature - Updated the list of parameters to filter when logging.

3.9.0 (2017-11-20)
------------------

* Feature - Updated Aws::STS::Client with the latest API changes.

* Feature - Updated the list of parameters to filter when logging.

3.8.0 (2017-11-19)
------------------

* Feature - Add support for APIGateway protocol and custom service build.

3.7.0 (2017-11-07)
------------------

* Feature - Updated Aws::STS::Client with the latest API changes.

* Feature - Updated the list of parameters to filter when logging.

3.6.1 (2017-11-07)
------------------

* Issue - Update empty struct stubbing shape

3.6.0 (2017-09-20)
------------------

* Feature - Updated the list of parameters to filter when logging.

3.5.0 (2017-09-13)
------------------

* Feature - Updated Aws::STS::Client with the latest API changes.

3.4.0 (2017-09-12)
------------------

* Feature - Updated Aws::STS::Client with the latest API changes.

3.3.1 (2017-09-11)
------------------

* Issue - Fix core util deep copy issue #1603

3.3.0 (2017-09-07)
------------------

* Feature - Updated Aws::STS::Client with the latest API changes.

3.2.1 (2017-09-06)
------------------

* Issue - Remove redundant version file.

3.2.0 (2017-08-31)
------------------

* Feature - Updated the list of parameters to filter when logging.

* Issue - Update `aws-sdk-core` gemspec metadata.

* Issue - Update `aws-sdk-core` gemspec metadata

3.1.0 (2017-08-30)
------------------

* Feature - Updated Aws::STS::Client with the latest API changes.

3.0.0 (2017-08-29)
------------------

3.0.0.rc20 (2017-08-14)
------------------

* Feature - Updated the list of parameters to filter when logging.

3.0.0.rc19 (2017-07-31)
------------------

* Feature - Updated the list of parameters to filter when logging.

3.0.0.rc18 (2017-07-24)
------------------

* Feature - Updated the list of parameters to filter when logging.

3.0.0.rc17 (2017-07-12)
------------------

* Feature - Updated Aws::STS::Client with the latest API changes.

3.0.0.rc16 (2017-07-06)
------------------

* Feature - Updated Aws::STS::Client with the latest API changes.

3.0.0.rc15 (2017-07-06)
------------------

* Feature - Updated Aws::STS::Client with the latest API changes.

3.0.0.rc14 (2017-06-29)
------------------

* Feature - Updated Aws::STS::Client with the latest API changes.

3.0.0.rc13 (2017-06-26)
------------------

* Feature - Updated Aws::STS::Client with the latest API changes.

* Feature - Updated the list of parameters to filter when logging.

* Issue - Aws::CredentialProviderChain - Fetching `AWS_PROFILE` environment variable before using `default` profile.

3.0.0.rc12 (2017-05-23)
------------------

* Feature - Updated Aws::STS::Client with the latest API changes.

* Feature - Update throttling error pool of retry

* Feature - Update `User-Agent` format

3.0.0.rc11 (2017-05-09)
------------------

* Feature - Updated Aws::STS::Client with the latest API changes.

* Feature - Updated Aws::STS::Client with the latest API changes.

3.0.0.rc10 (2017-05-09)
------------------

* Feature - Updated Aws::STS::Client with the latest API changes.

* Feature - Updated Aws::STS::Client with the latest API changes.

3.0.0.rc9 (2017-05-05)
------------------

* Feature - Updated Aws::STS::Client with the latest API changes.

* Feature - Updated Aws::STS::Client with the latest API changes.

* Feature - Added support for Ruby 2.4

* Issue - Revert 'cgi/util' change that breaks Ruby 2.4

3.0.0.rc8 (2017-04-21)
------------------

* Feature - Updated Aws::STS::Client with the latest API changes.

* Feature - Updated Aws::STS::Client with the latest API changes.

* Feature - Updated the list of parameters to filter when logging.

3.0.0.rc7 (2017-03-09)
------------------

* Feature - Updated Aws::STS::Client with the latest API changes.

* Feature - Updated Aws::STS::Client with the latest API changes.

* Feature - Updated the list of parameters to filter when logging.

3.0.0.rc6 (2017-03-08)
------------------

* Feature - Updated Aws::STS::Client with the latest API changes.

* Feature - Updated Aws::STS::Client with the latest API changes.

3.0.0.rc5 (2017-03-07)
------------------

* Feature - Updated Aws::STS::Client with the latest API changes.

* Feature - Updated Aws::STS::Client with the latest API changes.

3.0.0.rc4 (2017-03-07)
------------------

* Feature - Updated the list of parameters to filter when logging.

3.0.0.rc3 (2017-01-24)
------------------

* Feature - Updated Aws::STS::Client with the latest API changes.

* Feature - Updated Aws::STS::Client with the latest API changes.

* Feature - Updated the list of parameters to filter when logging.

3.0.0.rc2 (2016-12-09)
------------------

* Feature - Updated Aws::STS::Client with the latest API changes.

* Feature - Updated the list of parameters to filter when logging.

3.0.0.rc1 (2016-12-05)
------------------

* Feature - Initial preview release of the `aws-sdk-core` gem.
<|MERGE_RESOLUTION|>--- conflicted
+++ resolved
@@ -1,11 +1,9 @@
 Unreleased Changes
 ------------------
 
-<<<<<<< HEAD
 * Feature - Adds support for credential_source when assuming a role via shared configuration.
-=======
+
 * Issue - Update APIGateway SDK user agent pattern
->>>>>>> 324435c0
 
 3.11.0 (2017-11-29)
 ------------------
