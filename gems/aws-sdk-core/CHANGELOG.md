--- conflicted
+++ resolved
@@ -1,17 +1,10 @@
 Unreleased Changes
 ------------------
 
-<<<<<<< HEAD
-3.18.0 (2018-02-21)
-------------------
-
-* Issue - Fix Ruby warnings: shadowed local variable "parts" and unintialized @location
-=======
-3.17.1 (2018-02-21)
-------------------
-
-* Issue - Fix Ruby warnings: Unshadowed local variable "parts" and intialized @location
->>>>>>> 749ee847
+3.17.1 (2018-03-12)
+------------------
+
+* Issue - Fix Ruby warnings: Shadowed local variables "parts" and "headers"
 
 3.17.0 (2018-02-27)
 ------------------
