--- conflicted
+++ resolved
@@ -2,7 +2,7 @@
 
 module Aws
   describe Client do
-    describe '#stub_responses' do
+    describe 'response stubbing' do
 
       let(:options) {{
         stub_responses: true,
@@ -11,10 +11,7 @@
         secret_access_key: 'secret',
       }}
 
-<<<<<<< HEAD
       let(:client) { S3::Client.new(options) }
-=======
-    describe 'response stubbing' do
 
       it 'skips the credential provider chain' do
         expect(Aws::CredentialProviderChain).not_to receive(:new)
@@ -23,7 +20,6 @@
         expect(creds.access_key_id).to eq('stubbed-akid')
         expect(creds.secret_access_key).to eq('stubbed-secret')
       end
->>>>>>> 2f0bc100
 
       it 'raises an error if stubbed_responses is not enabled' do
         client = S3::Client.new(options.merge(stub_responses: false))
