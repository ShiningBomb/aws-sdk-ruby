source 'https://rubygems.org'

gemspec path: 'gems/aws-sdk-core'

gem 'rake', require: false

group :optionaldeps do

  # faster xml libraries
  gem 'ox' unless ENV['PURE_RUBY']
  gem 'libxml-ruby' unless ENV['PURE_RUBY']
  gem 'nokogiri' unless ENV['PURE_RUBY']
  gem 'oga'

  # faster json libraries
  if !ENV['PURE_RUBY']
    if ENV['OLD_OJ']
      gem 'oj', '1.3.0'
    else
      gem 'oj'
    end
  end

<<<<<<< HEAD
end
=======
gem 'json', '1.8.3' if RUBY_VERSION == '1.9.3'
gem 'ox' unless ENV['PURE_RUBY']
gem 'libxml-ruby' unless ENV['PURE_RUBY']
gem 'nokogiri' unless ENV['PURE_RUBY']
gem 'oga'
>>>>>>> 5a4e6a09

group :test do
  gem 'rspec'
  gem 'cucumber'
  gem 'webmock'
  gem 'simplecov', require: false
  gem 'coveralls', require: false if RUBY_VERSION > '1.9.3'
  gem 'json-schema'

  # used in the cucumber feature tests to test
  # the presigned-post utility.
  gem 'rest-client' if RUBY_VERSION > '1.9.3'
end

<<<<<<< HEAD
group :build do
  gem 'kramdown' # using this to fix poorly formatted HTML in API docs
end

=======
>>>>>>> 5a4e6a09
group :docs do
  gem 'yard', :git => 'https://github.com/trevorrowe/yard.git', branch: 'frameless'
  gem 'yard-sitemap', '~> 1.0'
  gem 'rdiscount'
<<<<<<< HEAD
=======
  gem 'kramdown' # using this to fix poorly formatted HTML in API docs
>>>>>>> 5a4e6a09
end

group :release do
  gem 'octokit'
end

group :repl do
  gem 'pry'
end<|MERGE_RESOLUTION|>--- conflicted
+++ resolved
@@ -14,6 +14,7 @@
 
   # faster json libraries
   if !ENV['PURE_RUBY']
+    gem 'json', '1.8.3' if RUBY_VERSION == '1.9.3'
     if ENV['OLD_OJ']
       gem 'oj', '1.3.0'
     else
@@ -21,15 +22,8 @@
     end
   end
 
-<<<<<<< HEAD
 end
-=======
-gem 'json', '1.8.3' if RUBY_VERSION == '1.9.3'
-gem 'ox' unless ENV['PURE_RUBY']
-gem 'libxml-ruby' unless ENV['PURE_RUBY']
-gem 'nokogiri' unless ENV['PURE_RUBY']
-gem 'oga'
->>>>>>> 5a4e6a09
+
 
 group :test do
   gem 'rspec'
@@ -44,21 +38,14 @@
   gem 'rest-client' if RUBY_VERSION > '1.9.3'
 end
 
-<<<<<<< HEAD
 group :build do
   gem 'kramdown' # using this to fix poorly formatted HTML in API docs
 end
 
-=======
->>>>>>> 5a4e6a09
 group :docs do
   gem 'yard', :git => 'https://github.com/trevorrowe/yard.git', branch: 'frameless'
   gem 'yard-sitemap', '~> 1.0'
   gem 'rdiscount'
-<<<<<<< HEAD
-=======
-  gem 'kramdown' # using this to fix poorly formatted HTML in API docs
->>>>>>> 5a4e6a09
 end
 
 group :release do
