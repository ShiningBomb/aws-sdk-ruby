--- conflicted
+++ resolved
@@ -1,11 +1,7 @@
 # AWS SDK for Ruby - Version 3
 
-<<<<<<< HEAD
-[![Gitter](https://badges.gitter.im/Join Chat.svg)](https://gitter.im/aws/aws-sdk-ruby?utm_source=badge&utm_medium=badge&utm_campaign=pr-badge&utm_content=badge) [![Build Status](https://travis-ci.org/aws/aws-sdk-ruby.svg?branch=master)](https://travis-ci.org/aws/aws-sdk-ruby) [![Code Climate](https://codeclimate.com/github/aws/aws-sdk-ruby.svg)](https://codeclimate.com/github/aws/aws-sdk-ruby) [![Dependency Status](https://www.versioneye.com/ruby/aws-sdk/badge.svg)](https://www.versioneye.com/ruby/aws-sdk)
-=======
 [![Gitter](https://badges.gitter.im/aws/aws-sdk-ruby.svg)](https://gitter.im/aws/aws-sdk-ruby?utm_source=badge&utm_medium=badge&utm_campaign=pr-badge) [![Build Status](https://travis-ci.org/aws/aws-sdk-ruby.svg?branch=master)](https://travis-ci.org/aws/aws-sdk-ruby) [![Code Climate](https://codeclimate.com/github/aws/aws-sdk-ruby.svg)](https://codeclimate.com/github/aws/aws-sdk-ruby) [![Coverage Status](https://coveralls.io/repos/aws/aws-sdk-ruby/badge.svg?branch=master)](https://coveralls.io/r/aws/aws-sdk-ruby?branch=master)
 [![Dependency Status](https://www.versioneye.com/ruby/aws-sdk/badge.svg)](https://www.versioneye.com/ruby/aws-sdk)
->>>>>>> 97b7fd9b
 
 This is version 3 of the `aws-sdk` gem. Versions 1 and 2 can be found in
 these branches:
@@ -253,7 +249,6 @@
 
 ## Supported Services
 
-<<<<<<< HEAD
 | Service Name                        | Service Module                    | gem_name                             | API Version |
 | ----------------------------------- | --------------------------------- | ------------------------------------ | ----------- |
 | AWS Application Discovery Service   | Aws::ApplicationDiscoveryService  | aws-sdk-applicationdiscoveryservice  | 2015-11-01  |
@@ -351,108 +346,6 @@
 | Auto Scaling                        | Aws::AutoScaling                  | aws-sdk-autoscaling                  | 2011-01-01  |
 | Elastic Load Balancing              | Aws::ElasticLoadBalancing         | aws-sdk-elasticloadbalancing         | 2012-06-01  |
 | Elastic Load Balancing              | Aws::ElasticLoadBalancingV2       | aws-sdk-elasticloadbalancingv2       | 2015-12-01  |
-=======
-| Service Name                        | Service Class                | API Version |
-| ----------------------------------- | ---------------------------- | ----------- |
-| AWS Application Discovery Service   | ApplicationDiscoveryService  | 2015-11-01  |
-| AWS Batch                           | Batch                        | 2016-08-10  |
-| AWS Budgets                         | Budgets                      | 2016-10-20  |
-| AWS Certificate Manager             | ACM                          | 2015-12-08  |
-| AWS CloudFormation                  | CloudFormation               | 2010-05-15  |
-| AWS CloudTrail                      | CloudTrail                   | 2013-11-01  |
-| AWS CodeBuild                       | CodeBuild                    | 2016-10-06  |
-| AWS CodeCommit                      | CodeCommit                   | 2015-04-13  |
-| AWS CodeDeploy                      | CodeDeploy                   | 2014-10-06  |
-| AWS CodePipeline                    | CodePipeline                 | 2015-07-09  |
-| AWS CodeStar                        | CodeStar                     | 2017-04-19  |
-| AWS Config                          | ConfigService                | 2014-11-12  |
-| AWS Cost and Usage Report Service   | CostandUsageReportService    | 2017-01-06  |
-| AWS Data Pipeline                   | DataPipeline                 | 2012-10-29  |
-| AWS Database Migration Service      | DatabaseMigrationService     | 2016-01-01  |
-| AWS Device Farm                     | DeviceFarm                   | 2015-06-23  |
-| AWS Direct Connect                  | DirectConnect                | 2012-10-25  |
-| AWS Directory Service               | DirectoryService             | 2015-04-16  |
-| AWS Elastic Beanstalk               | ElasticBeanstalk             | 2010-12-01  |
-| AWS Health APIs and Notifications   | Health                       | 2016-08-04  |
-| AWS Identity and Access Management  | IAM                          | 2010-05-08  |
-| AWS Import/Export                   | ImportExport                 | 2010-06-01  |
-| AWS IoT                             | IoT                          | 2015-05-28  |
-| AWS IoT Data Plane                  | IoTDataPlane                 | 2015-05-28  |
-| AWS Key Management Service          | KMS                          | 2014-11-01  |
-| AWS Lambda                          | LambdaPreview                | 2014-11-11  |
-| AWS Lambda                          | Lambda                       | 2015-03-31  |
-| AWS Marketplace Commerce Analytics  | MarketplaceCommerceAnalytics | 2015-07-01  |
-| AWS OpsWorks                        | OpsWorks                     | 2013-02-18  |
-| AWS OpsWorks for Chef Automate      | OpsWorksCM                   | 2016-11-01  |
-| AWS Organizations                   | Organizations                | 2016-11-28  |
-| AWS Resource Groups Tagging API     | ResourceGroupsTaggingAPI     | 2017-01-26  |
-| AWS Security Token Service          | STS                          | 2011-06-15  |
-| AWS Server Migration Service        | SMS                          | 2016-10-24  |
-| AWS Service Catalog                 | ServiceCatalog               | 2015-12-10  |
-| AWS Shield                          | Shield                       | 2016-06-02  |
-| AWS Step Functions                  | States                       | 2016-11-23  |
-| AWS Storage Gateway                 | StorageGateway               | 2013-06-30  |
-| AWS Support                         | Support                      | 2013-04-15  |
-| AWS WAF                             | WAF                          | 2015-08-24  |
-| AWS WAF Regional                    | WAFRegional                  | 2016-11-28  |
-| AWS X-Ray                           | XRay                         | 2016-04-12  |
-| AWSMarketplace Metering             | MarketplaceMetering          | 2016-01-14  |
-| Amazon API Gateway                  | APIGateway                   | 2015-07-09  |
-| Amazon AppStream                    | AppStream                    | 2016-12-01  |
-| Amazon CloudDirectory               | CloudDirectory               | 2016-05-10  |
-| Amazon CloudFront                   | CloudFront                   | 2017-03-25  |
-| Amazon CloudHSM                     | CloudHSM                     | 2014-05-30  |
-| Amazon CloudSearch                  | CloudSearch                  | 2013-01-01  |
-| Amazon CloudSearch Domain           | CloudSearchDomain            | 2013-01-01  |
-| Amazon CloudWatch                   | CloudWatch                   | 2010-08-01  |
-| Amazon CloudWatch Events            | CloudWatchEvents             | 2015-10-07  |
-| Amazon CloudWatch Logs              | CloudWatchLogs               | 2014-03-28  |
-| Amazon Cognito Identity             | CognitoIdentity              | 2014-06-30  |
-| Amazon Cognito Identity Provider    | CognitoIdentityProvider      | 2016-04-18  |
-| Amazon Cognito Sync                 | CognitoSync                  | 2014-06-30  |
-| Amazon DynamoDB                     | DynamoDB                     | 2012-08-10  |
-| Amazon DynamoDB Streams             | DynamoDBStreams              | 2012-08-10  |
-| Amazon EC2 Container Registry       | ECR                          | 2015-09-21  |
-| Amazon EC2 Container Service        | ECS                          | 2014-11-13  |
-| Amazon ElastiCache                  | ElastiCache                  | 2015-02-02  |
-| Amazon Elastic Compute Cloud        | EC2                          | 2016-11-15  |
-| Amazon Elastic File System          | EFS                          | 2015-02-01  |
-| Amazon Elastic MapReduce            | EMR                          | 2009-03-31  |
-| Amazon Elastic Transcoder           | ElasticTranscoder            | 2012-09-25  |
-| Amazon Elasticsearch Service        | ElasticsearchService         | 2015-01-01  |
-| Amazon GameLift                     | GameLift                     | 2015-10-01  |
-| Amazon Glacier                      | Glacier                      | 2012-06-01  |
-| Amazon Import/Export Snowball       | Snowball                     | 2016-06-30  |
-| Amazon Inspector                    | Inspector                    | 2016-02-16  |
-| Amazon Kinesis                      | Kinesis                      | 2013-12-02  |
-| Amazon Kinesis Analytics            | KinesisAnalytics             | 2015-08-14  |
-| Amazon Kinesis Firehose             | Firehose                     | 2015-08-04  |
-| Amazon Lex Model Building Service   | LexModelBuildingService      | 2017-04-19  |
-| Amazon Lex Runtime Service          | Lex                          | 2016-11-28  |
-| Amazon Lightsail                    | Lightsail                    | 2016-11-28  |
-| Amazon Machine Learning             | MachineLearning              | 2014-12-12  |
-| Amazon Mechanical Turk              | MTurk                        | 2017-01-17  |
-| Amazon Pinpoint                     | Pinpoint                     | 2016-12-01  |
-| Amazon Polly                        | Polly                        | 2016-06-10  |
-| Amazon Redshift                     | Redshift                     | 2012-12-01  |
-| Amazon Rekognition                  | Rekognition                  | 2016-06-27  |
-| Amazon Relational Database Service  | RDS                          | 2014-10-31  |
-| Amazon Route 53                     | Route53                      | 2013-04-01  |
-| Amazon Route 53 Domains             | Route53Domains               | 2014-05-15  |
-| Amazon Simple Email Service         | SES                          | 2010-12-01  |
-| Amazon Simple Notification Service  | SNS                          | 2010-03-31  |
-| Amazon Simple Queue Service         | SQS                          | 2012-11-05  |
-| Amazon Simple Storage Service       | S3                           | 2006-03-01  |
-| Amazon Simple Systems Manager (SSM) | SSM                          | 2014-11-06  |
-| Amazon Simple Workflow Service      | SWF                          | 2012-01-25  |
-| Amazon SimpleDB                     | SimpleDB                     | 2009-04-15  |
-| Amazon WorkDocs                     | WorkDocs                     | 2016-05-01  |
-| Amazon WorkSpaces                   | WorkSpaces                   | 2015-04-08  |
-| Application Auto Scaling            | ApplicationAutoScaling       | 2016-02-06  |
-| Auto Scaling                        | AutoScaling                  | 2011-01-01  |
-| Elastic Load Balancing              | ElasticLoadBalancingV2       | 2015-12-01  |
-| Elastic Load Balancing              | ElasticLoadBalancing         | 2012-06-01  |
->>>>>>> 97b7fd9b
 
 ## License
 
