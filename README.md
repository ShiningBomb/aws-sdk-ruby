# AWS SDK for Ruby - Version 2

[![Gitter](https://badges.gitter.im/Join Chat.svg)](https://gitter.im/aws/aws-sdk-ruby?utm_source=badge&utm_medium=badge&utm_campaign=pr-badge&utm_content=badge) [![Build Status](https://travis-ci.org/aws/aws-sdk-ruby.svg?branch=master)](https://travis-ci.org/aws/aws-sdk-ruby) [![Code Climate](https://codeclimate.com/github/aws/aws-sdk-ruby.svg)](https://codeclimate.com/github/aws/aws-sdk-ruby) [![Coverage Status](https://coveralls.io/repos/aws/aws-sdk-ruby/badge.svg?branch=master)](https://coveralls.io/r/aws/aws-sdk-ruby?branch=master)
[![Dependency Status](https://www.versioneye.com/ruby/aws-sdk/badge.svg)](https://www.versioneye.com/ruby/aws-sdk)

This is version 2 of the `aws-sdk` gem.  **Version 1 can be found in the
[aws-sdk-v1 branch](https://github.com/aws/aws-sdk-ruby/tree/aws-sdk-v1).**

## Links of Interest

* [Documentation](http://docs.aws.amazon.com/sdkforruby/api/frames.html)
* [Change Log](https://github.com/aws/aws-sdk-ruby/blob/master/CHANGELOG.md)
* [Upgrading Notes](https://github.com/aws/aws-sdk-ruby/blob/master/UPGRADING.md)
* [Issues](http://github.com/aws/aws-sdk-ruby/issues)
* [Feature Requests](https://github.com/aws/aws-sdk-ruby/blob/master/FEATURE_REQUESTS.md)
* [Gitter Channel](https://gitter.im/aws/aws-sdk-ruby)
* [License](http://aws.amazon.com/apache2.0/)

## NameError: uninitialized constant AWS

If you receive this error, you likely have upgraded to version 2 of the
`aws-sdk` gem unintentionally. Version 2 uses the `Aws` namespace, not `AWS`.
This allows version 1 and version 2 to be used in the same application.

* [Additional Information](http://ruby.awsblog.com/post/TxFKSK2QJE6RPZ/Upcoming-Stable-Release-of-AWS-SDK-for-Ruby-Version-2)
* [Migration Guide](https://github.com/aws/aws-sdk-ruby/blob/master/MIGRATING.md)

## Installation

The AWS SDK for Ruby is available as the `aws-sdk` gem from RubyGems. Please
use a major version when expressing a dependency on `aws-sdk`.

```ruby
gem 'aws-sdk', '~> 2'
```

## Configuration

You need to configure `:credentials` and a `:region` to make API calls. It is recommended that you provide these via your environment. This makes it easier to rotate credentials and it keeps your secrets out of source control.

The SDK searches the following locations for credentials:

* `ENV['AWS_ACCESS_KEY_ID']` and `ENV['AWS_SECRET_ACCESS_KEY']`
* The shared credentials ini file at `~/.aws/credentials` ([more information](http://blogs.aws.amazon.com/security/post/Tx3D6U6WSFGOK2H/A-New-and-Standardized-Way-to-Manage-Credentials-in-the-AWS-SDKs))
* From an instance profile when running on EC2

The SDK searches the following locations for a region:

* `ENV['AWS_REGION']`

**The region is used to construct an SSL endpoint**. If you need to connect to a non-standard endpoint, you may specify the `:endpoint` option.

### Configuration Options

You can configure default credentials and region via `Aws.config`. **In version 2, `Aws.config` is a vanilla Ruby hash, not a method like it was in version 1**. The `Aws.config` hash takes precedence over environment variables.

```ruby
require 'aws-sdk'

Aws.config.update({
  region: 'us-west-2',
  credentials: Aws::Credentials.new('akid', 'secret')
})
```

Valid region and credentials options are:

* `:region` - A string like `us-west-2`. See [this document](http://docs.aws.amazon.com/general/latest/gr/rande.html) for a list of supported regions by service.
* `:credentials` - An instance of one of the following classes:
  * [`Aws::Credentials`](http://docs.aws.amazon.com/sdkforruby/api/Aws/Credentials.html)
  * [`Aws::SharedCredentials`](http://docs.aws.amazon.com/sdkforruby/api/Aws/SharedCredentials.html)
  * [`Aws::InstanceProfileCredentials`](http://docs.aws.amazon.com/sdkforruby/api/Aws/InstanceProfileCredentials.html)
  * [`Aws::AssumeRoleCredentials`](http://docs.aws.amazon.com/sdkforruby/api/Aws/AssumeRoleCredentials.html)

You may also pass configuration options directly to resource and client constructors. These options take precedence over the environment and `Aws.config` defaults.

```ruby
# resource constructors
ec2 = Aws::EC2::Resource.new(region:'us-west-2', credentials: credentials)

# client constructors
ec2 = Aws::EC2::Client.new(region:'us-west-2', credentials: credentials)
```

Please take care to **never commit credentials to source control**.  We strongly recommended loading credentials from an external source.

```ruby
require 'aws-sdk'
require 'json'
creds = JSON.load(File.read('secrets.json'))
Aws.config[:credentials] = Aws::Credentials.new(creds['AccessKeyId'], creds['SecretAccessKey'])
```

## API Clients (aws-sdk-core gem)

Construct a service client to make API calls. Each client provides a 1-to-1
mapping of methods to API operations. Refer to the
[API documentation](http://docs.aws.amazon.com/sdkforruby/api/frames.html)
for a complete list of available methods.

```ruby
# list buckets in Amazon S3
s3 = Aws::S3::Client.new
resp = s3.list_buckets
resp.buckets.map(&:name)
#=> ["bucket-1", "bucket-2", ...]
```

API methods accept a hash of additional request parameters and return
structured response data.

```ruby
# list the first two objects in a bucket
resp = s3.list_objects(bucket: 'aws-sdk-core', max_keys: 2)
resp.contents.each do |object|
  puts "#{object.key} => #{object.etag}"
end
```

### Paging Responses

Many AWS operations limit the number of results returned with each response.
To make it easy to get the next page of results, every AWS response object
is enumerable:

```ruby
# yields one response object per API call made, this will enumerate
# EVERY object in the named bucket
s3.list_objects(bucket:'aws-sdk').each do |response|
  puts response.contents.map(&:key)
end
```

If you prefer to control paging yourself, response objects have helper methods
that control paging:

```ruby
# make a request that returns a truncated response
resp = s3.list_objects(bucket:'aws-sdk')

resp.last_page? #=> false
resp.next_page? #=> true
resp = resp.next_page # send a request for the next response page
resp = resp.next_page until resp.last_page?
```

### Waiters

Waiters are utility methods that poll for a particular state. To invoke a
waiter, call `#wait_until` on a client:

```ruby
begin
  ec2.wait_until(:instance_running, instance_ids:['i-12345678'])
  puts "instance running"
rescue Aws::Waiters::Errors::WaiterFailed => error
  puts "failed waiting for instance running: #{error.message}"
end
```

Waiters have sensible default polling intervals and maximum attempts. You can
configure these per call to `#wait_until`. You can also register callbacks
that are triggered before each polling attempt and before waiting.
See the API documentation for more examples and for a list of supported
waiters per service.

## Resource Interfaces (aws-sdk-resources gem)

Resource interfaces are object oriented classes that represent actual
resources in AWS. Resource interfaces built on top of API clients and provide
additional functionality.

```ruby
s3 = Aws::S3::Resource.new

# reference an existing bucket by name
bucket = s3.bucket('aws-sdk')

# enumerate every object in a bucket
bucket.objects.each do |obj|
  puts "#{obj.key} => #{obj.etag}"
end

# batch operations, delete objects in batches of 1k
bucket.objects(prefix: '/tmp-files/').delete

# single object operations
obj = bucket.object('hello')
obj.put(body:'Hello World!')
obj.etag
obj.delete
```

## REPL - AWS Interactive Console

The `aws-sdk-core` gem ships with a REPL that provides a simple way to test
the Ruby SDK. You can access the REPL by running `aws.rb` from the command line.

```ruby
$ aws.rb
Aws> ec2.describe_instances.reservations.first.instances.first
[Aws::EC2::Client 200 0.216615 0 retries] describe_instances()
<struct
 instance_id="i-1234567",
 image_id="ami-7654321",
 state=<struct  code=16, name="running">,
 ...>
```

You can enable HTTP wire logging by setting the verbose flag:

```
$ aws.rb -v
```

In the REPL, every service class has a helper that returns a new client object.
Simply downcase the service module name for the helper:

* `Aws::S3` => `s3`
* `Aws::EC2` => `ec2`
* etc

## Versioning

This project uses [semantic versioning](http://semver.org/). You can safely
express a dependency on a major version and expect all minor and patch versions
to be backwards compatible.

## Supported Services

<<<<<<< HEAD
| Gem Name                             | Service Name                             | Service Module                    | API Version |
| ------------------------------------ | ---------------------------------------- | --------------------------------- | ----------- |
| aws-sdk-acm                          | AWS Certificate Manager                  | Aws::ACM                          | 2015-12-08  |
| aws-sdk-apigateway                   | Amazon API Gateway                       | Aws::APIGateway                   | 2015-07-09  |
| aws-sdk-autoscaling                  | Auto Scaling                             | Aws::AutoScaling                  | 2011-01-01  |
| aws-sdk-cloudformation               | AWS CloudFormation                       | Aws::CloudFormation               | 2010-05-15  |
| aws-sdk-cloudfront                   | Amazon CloudFront                        | Aws::CloudFront                   | 2016-01-28  |
| aws-sdk-cloudhsm                     | Amazon CloudHSM                          | Aws::CloudHSM                     | 2014-05-30  |
| aws-sdk-cloudsearch                  | Amazon CloudSearch                       | Aws::CloudSearch                  | 2013-01-01  |
| aws-sdk-cloudsearchdomain            | Amazon CloudSearch Domain                | Aws::CloudSearchDomain            | 2013-01-01  |
| aws-sdk-cloudtrail                   | AWS CloudTrail                           | Aws::CloudTrail                   | 2013-11-01  |
| aws-sdk-cloudwatch                   | Amazon CloudWatch                        | Aws::CloudWatch                   | 2010-08-01  |
| aws-sdk-cloudwatchevents             | Amazon CloudWatch Events                 | Aws::CloudWatchEvents             | 2015-10-07  |
| aws-sdk-cloudwatchlogs               | Amazon CloudWatch Logs                   | Aws::CloudWatchLogs               | 2014-03-28  |
| aws-sdk-codecommit                   | AWS CodeCommit                           | Aws::CodeCommit                   | 2015-04-13  |
| aws-sdk-codedeploy                   | AWS CodeDeploy                           | Aws::CodeDeploy                   | 2014-10-06  |
| aws-sdk-codepipeline                 | AWS CodePipeline                         | Aws::CodePipeline                 | 2015-07-09  |
| aws-sdk-cognitoidentity              | Amazon Cognito Identity                  | Aws::CognitoIdentity              | 2014-06-30  |
| aws-sdk-cognitoidentityprovider      | Amazon Cognito Identity Provider         | Aws::CognitoIdentityProvider      | 2016-04-18  |
| aws-sdk-cognitosync                  | Amazon Cognito Sync                      | Aws::CognitoSync                  | 2014-06-30  |
| aws-sdk-configservice                | AWS Config                               | Aws::ConfigService                | 2014-11-12  |
| aws-sdk-databasemigrationservice     | AWS Database Migration Service           | Aws::DatabaseMigrationService     | 2016-01-01  |
| aws-sdk-datapipeline                 | AWS Data Pipeline                        | Aws::DataPipeline                 | 2012-10-29  |
| aws-sdk-devicefarm                   | AWS Device Farm                          | Aws::DeviceFarm                   | 2015-06-23  |
| aws-sdk-directconnect                | AWS Direct Connect                       | Aws::DirectConnect                | 2012-10-25  |
| aws-sdk-directoryservice             | AWS Directory Service                    | Aws::DirectoryService             | 2015-04-16  |
| aws-sdk-dynamodb                     | Amazon DynamoDB                          | Aws::DynamoDB                     | 2012-08-10  |
| aws-sdk-dynamodbstreams              | Amazon DynamoDB Streams                  | Aws::DynamoDBStreams              | 2012-08-10  |
| aws-sdk-ec2                          | Amazon Elastic Compute Cloud             | Aws::EC2                          | 2015-10-01  |
| aws-sdk-ecr                          | Amazon EC2 Container Registry            | Aws::ECR                          | 2015-09-21  |
| aws-sdk-ecs                          | Amazon EC2 Container Service             | Aws::ECS                          | 2014-11-13  |
| aws-sdk-efs                          | Amazon Elastic File System               | Aws::EFS                          | 2015-02-01  |
| aws-sdk-elasticache                  | Amazon ElastiCache                       | Aws::ElastiCache                  | 2015-02-02  |
| aws-sdk-elasticbeanstalk             | AWS Elastic Beanstalk                    | Aws::ElasticBeanstalk             | 2010-12-01  |
| aws-sdk-elasticloadbalancing         | Elastic Load Balancing                   | Aws::ElasticLoadBalancing         | 2012-06-01  |
| aws-sdk-elasticsearchservice         | Amazon Elasticsearch Service             | Aws::ElasticsearchService         | 2015-01-01  |
| aws-sdk-elastictranscoder            | Amazon Elastic Transcoder                | Aws::ElasticTranscoder            | 2012-09-25  |
| aws-sdk-emr                          | Amazon Elastic MapReduce                 | Aws::EMR                          | 2009-03-31  |
| aws-sdk-firehose                     | Amazon Kinesis Firehose                  | Aws::Firehose                     | 2015-08-04  |
| aws-sdk-gamelift                     | Amazon GameLift                          | Aws::GameLift                     | 2015-10-01  |
| aws-sdk-glacier                      | Amazon Glacier                           | Aws::Glacier                      | 2012-06-01  |
| aws-sdk-iam                          | AWS Identity and Access Management       | Aws::IAM                          | 2010-05-08  |
| aws-sdk-importexport                 | AWS Import/Export                        | Aws::ImportExport                 | 2010-06-01  |
| aws-sdk-inspector                    | Amazon Inspector                         | Aws::Inspector                    | 2016-02-16  |
| aws-sdk-iot                          | AWS IoT                                  | Aws::IoT                          | 2015-05-28  |
| aws-sdk-iotdataplane                 | AWS IoT Data Plane                       | Aws::IoTDataPlane                 | 2015-05-28  |
| aws-sdk-kinesis                      | Amazon Kinesis                           | Aws::Kinesis                      | 2013-12-02  |
| aws-sdk-kms                          | AWS Key Management Service               | Aws::KMS                          | 2014-11-01  |
| aws-sdk-lambda                       | AWS Lambda                               | Aws::Lambda                       | 2015-03-31  |
| aws-sdk-lambdapreview                | AWS Lambda                               | Aws::LambdaPreview                | 2014-11-11  |
| aws-sdk-machinelearning              | Amazon Machine Learning                  | Aws::MachineLearning              | 2014-12-12  |
| aws-sdk-marketplacecommerceanalytics | AWS Marketplace Commerce Analytics       | Aws::MarketplaceCommerceAnalytics | 2015-07-01  |
| aws-sdk-marketplacemetering          | AWSMarketplace Metering                  | Aws::MarketplaceMetering          | 2016-01-14  |
| aws-sdk-opsworks                     | AWS OpsWorks                             | Aws::OpsWorks                     | 2013-02-18  |
| aws-sdk-rds                          | Amazon Relational Database Service       | Aws::RDS                          | 2014-10-31  |
| aws-sdk-redshift                     | Amazon Redshift                          | Aws::Redshift                     | 2012-12-01  |
| aws-sdk-route53                      | Amazon Route 53                          | Aws::Route53                      | 2013-04-01  |
| aws-sdk-route53domains               | Amazon Route 53 Domains                  | Aws::Route53Domains               | 2014-05-15  |
| aws-sdk-s3                           | Amazon Simple Storage Service            | Aws::S3                           | 2006-03-01  |
| aws-sdk-ses                          | Amazon Simple Email Service              | Aws::SES                          | 2010-12-01  |
| aws-sdk-simpledb                     | Amazon SimpleDB                          | Aws::SimpleDB                     | 2009-04-15  |
| aws-sdk-sns                          | Amazon Simple Notification Service       | Aws::SNS                          | 2010-03-31  |
| aws-sdk-sqs                          | Amazon Simple Queue Service              | Aws::SQS                          | 2012-11-05  |
| aws-sdk-ssm                          | Amazon Simple Systems Management Service | Aws::SSM                          | 2014-11-06  |
| aws-sdk-storagegateway               | AWS Storage Gateway                      | Aws::StorageGateway               | 2013-06-30  |
| aws-sdk-sts                          | AWS Security Token Service               | Aws::STS                          | 2011-06-15  |
| aws-sdk-support                      | AWS Support                              | Aws::Support                      | 2013-04-15  |
| aws-sdk-swf                          | Amazon Simple Workflow Service           | Aws::SWF                          | 2012-01-25  |
| aws-sdk-waf                          | AWS WAF                                  | Aws::WAF                          | 2015-08-24  |
| aws-sdk-workspaces                   | Amazon WorkSpaces                        | Aws::WorkSpaces                   | 2015-04-08  |
=======
| Service Name                             | Service Class                | API Version |
| ---------------------------------------- | ---------------------------- | ----------- |
| AWS Application Discovery Service        | ApplicationDiscoveryService  | 2015-11-01  |
| AWS Certificate Manager                  | ACM                          | 2015-12-08  |
| AWS CloudFormation                       | CloudFormation               | 2010-05-15  |
| AWS CloudTrail                           | CloudTrail                   | 2013-11-01  |
| AWS CodeCommit                           | CodeCommit                   | 2015-04-13  |
| AWS CodeDeploy                           | CodeDeploy                   | 2014-10-06  |
| AWS CodePipeline                         | CodePipeline                 | 2015-07-09  |
| AWS Config                               | ConfigService                | 2014-11-12  |
| AWS Data Pipeline                        | DataPipeline                 | 2012-10-29  |
| AWS Database Migration Service           | DatabaseMigrationService     | 2016-01-01  |
| AWS Device Farm                          | DeviceFarm                   | 2015-06-23  |
| AWS Direct Connect                       | DirectConnect                | 2012-10-25  |
| AWS Directory Service                    | DirectoryService             | 2015-04-16  |
| AWS Elastic Beanstalk                    | ElasticBeanstalk             | 2010-12-01  |
| AWS Identity and Access Management       | IAM                          | 2010-05-08  |
| AWS Import/Export                        | ImportExport                 | 2010-06-01  |
| AWS IoT                                  | IoT                          | 2015-05-28  |
| AWS IoT Data Plane                       | IoTDataPlane                 | 2015-05-28  |
| AWS Key Management Service               | KMS                          | 2014-11-01  |
| AWS Lambda                               | LambdaPreview                | 2014-11-11  |
| AWS Lambda                               | Lambda                       | 2015-03-31  |
| AWS Marketplace Commerce Analytics       | MarketplaceCommerceAnalytics | 2015-07-01  |
| AWS OpsWorks                             | OpsWorks                     | 2013-02-18  |
| AWS Security Token Service               | STS                          | 2011-06-15  |
| AWS Storage Gateway                      | StorageGateway               | 2013-06-30  |
| AWS Support                              | Support                      | 2013-04-15  |
| AWS WAF                                  | WAF                          | 2015-08-24  |
| AWSMarketplace Metering                  | MarketplaceMetering          | 2016-01-14  |
| Amazon API Gateway                       | APIGateway                   | 2015-07-09  |
| Amazon CloudFront                        | CloudFront                   | 2016-01-28  |
| Amazon CloudHSM                          | CloudHSM                     | 2014-05-30  |
| Amazon CloudSearch                       | CloudSearch                  | 2013-01-01  |
| Amazon CloudSearch Domain                | CloudSearchDomain            | 2013-01-01  |
| Amazon CloudWatch                        | CloudWatch                   | 2010-08-01  |
| Amazon CloudWatch Events                 | CloudWatchEvents             | 2015-10-07  |
| Amazon CloudWatch Logs                   | CloudWatchLogs               | 2014-03-28  |
| Amazon Cognito Identity                  | CognitoIdentity              | 2014-06-30  |
| Amazon Cognito Identity Provider         | CognitoIdentityProvider      | 2016-04-18  |
| Amazon Cognito Sync                      | CognitoSync                  | 2014-06-30  |
| Amazon DynamoDB                          | DynamoDB                     | 2012-08-10  |
| Amazon DynamoDB Streams                  | DynamoDBStreams              | 2012-08-10  |
| Amazon EC2 Container Registry            | ECR                          | 2015-09-21  |
| Amazon EC2 Container Service             | ECS                          | 2014-11-13  |
| Amazon ElastiCache                       | ElastiCache                  | 2015-02-02  |
| Amazon Elastic Compute Cloud             | EC2                          | 2015-10-01  |
| Amazon Elastic File System               | EFS                          | 2015-02-01  |
| Amazon Elastic MapReduce                 | EMR                          | 2009-03-31  |
| Amazon Elastic Transcoder                | ElasticTranscoder            | 2012-09-25  |
| Amazon Elasticsearch Service             | ElasticsearchService         | 2015-01-01  |
| Amazon GameLift                          | GameLift                     | 2015-10-01  |
| Amazon Glacier                           | Glacier                      | 2012-06-01  |
| Amazon Inspector                         | Inspector                    | 2016-02-16  |
| Amazon Kinesis                           | Kinesis                      | 2013-12-02  |
| Amazon Kinesis Firehose                  | Firehose                     | 2015-08-04  |
| Amazon Machine Learning                  | MachineLearning              | 2014-12-12  |
| Amazon Redshift                          | Redshift                     | 2012-12-01  |
| Amazon Relational Database Service       | RDS                          | 2014-10-31  |
| Amazon Route 53                          | Route53                      | 2013-04-01  |
| Amazon Route 53 Domains                  | Route53Domains               | 2014-05-15  |
| Amazon Simple Email Service              | SES                          | 2010-12-01  |
| Amazon Simple Notification Service       | SNS                          | 2010-03-31  |
| Amazon Simple Queue Service              | SQS                          | 2012-11-05  |
| Amazon Simple Storage Service            | S3                           | 2006-03-01  |
| Amazon Simple Systems Management Service | SSM                          | 2014-11-06  |
| Amazon Simple Workflow Service           | SWF                          | 2012-01-25  |
| Amazon SimpleDB                          | SimpleDB                     | 2009-04-15  |
| Amazon WorkSpaces                        | WorkSpaces                   | 2015-04-08  |
| Auto Scaling                             | AutoScaling                  | 2011-01-01  |
| Elastic Load Balancing                   | ElasticLoadBalancing         | 2012-06-01  |
>>>>>>> 499c28f9

## License

This library is distributed under the
[Apache License, version 2.0](http://www.apache.org/licenses/LICENSE-2.0.html)

```no-highlight
copyright 2013. amazon web services, inc. all rights reserved.

licensed under the apache license, version 2.0 (the "license");
you may not use this file except in compliance with the license.
you may obtain a copy of the license at

    http://www.apache.org/licenses/license-2.0

unless required by applicable law or agreed to in writing, software
distributed under the license is distributed on an "as is" basis,
without warranties or conditions of any kind, either express or implied.
see the license for the specific language governing permissions and
limitations under the license.
```<|MERGE_RESOLUTION|>--- conflicted
+++ resolved
@@ -228,11 +228,11 @@
 
 ## Supported Services
 
-<<<<<<< HEAD
 | Gem Name                             | Service Name                             | Service Module                    | API Version |
 | ------------------------------------ | ---------------------------------------- | --------------------------------- | ----------- |
 | aws-sdk-acm                          | AWS Certificate Manager                  | Aws::ACM                          | 2015-12-08  |
 | aws-sdk-apigateway                   | Amazon API Gateway                       | Aws::APIGateway                   | 2015-07-09  |
+| aws-sdk-applicationdiscoveryservice  | AWS Application Discovery Service        | Aws::ApplicationDiscoveryService  | 2015-11-01  |
 | aws-sdk-autoscaling                  | Auto Scaling                             | Aws::AutoScaling                  | 2011-01-01  |
 | aws-sdk-cloudformation               | AWS CloudFormation                       | Aws::CloudFormation               | 2010-05-15  |
 | aws-sdk-cloudfront                   | Amazon CloudFront                        | Aws::CloudFront                   | 2016-01-28  |
@@ -299,79 +299,6 @@
 | aws-sdk-swf                          | Amazon Simple Workflow Service           | Aws::SWF                          | 2012-01-25  |
 | aws-sdk-waf                          | AWS WAF                                  | Aws::WAF                          | 2015-08-24  |
 | aws-sdk-workspaces                   | Amazon WorkSpaces                        | Aws::WorkSpaces                   | 2015-04-08  |
-=======
-| Service Name                             | Service Class                | API Version |
-| ---------------------------------------- | ---------------------------- | ----------- |
-| AWS Application Discovery Service        | ApplicationDiscoveryService  | 2015-11-01  |
-| AWS Certificate Manager                  | ACM                          | 2015-12-08  |
-| AWS CloudFormation                       | CloudFormation               | 2010-05-15  |
-| AWS CloudTrail                           | CloudTrail                   | 2013-11-01  |
-| AWS CodeCommit                           | CodeCommit                   | 2015-04-13  |
-| AWS CodeDeploy                           | CodeDeploy                   | 2014-10-06  |
-| AWS CodePipeline                         | CodePipeline                 | 2015-07-09  |
-| AWS Config                               | ConfigService                | 2014-11-12  |
-| AWS Data Pipeline                        | DataPipeline                 | 2012-10-29  |
-| AWS Database Migration Service           | DatabaseMigrationService     | 2016-01-01  |
-| AWS Device Farm                          | DeviceFarm                   | 2015-06-23  |
-| AWS Direct Connect                       | DirectConnect                | 2012-10-25  |
-| AWS Directory Service                    | DirectoryService             | 2015-04-16  |
-| AWS Elastic Beanstalk                    | ElasticBeanstalk             | 2010-12-01  |
-| AWS Identity and Access Management       | IAM                          | 2010-05-08  |
-| AWS Import/Export                        | ImportExport                 | 2010-06-01  |
-| AWS IoT                                  | IoT                          | 2015-05-28  |
-| AWS IoT Data Plane                       | IoTDataPlane                 | 2015-05-28  |
-| AWS Key Management Service               | KMS                          | 2014-11-01  |
-| AWS Lambda                               | LambdaPreview                | 2014-11-11  |
-| AWS Lambda                               | Lambda                       | 2015-03-31  |
-| AWS Marketplace Commerce Analytics       | MarketplaceCommerceAnalytics | 2015-07-01  |
-| AWS OpsWorks                             | OpsWorks                     | 2013-02-18  |
-| AWS Security Token Service               | STS                          | 2011-06-15  |
-| AWS Storage Gateway                      | StorageGateway               | 2013-06-30  |
-| AWS Support                              | Support                      | 2013-04-15  |
-| AWS WAF                                  | WAF                          | 2015-08-24  |
-| AWSMarketplace Metering                  | MarketplaceMetering          | 2016-01-14  |
-| Amazon API Gateway                       | APIGateway                   | 2015-07-09  |
-| Amazon CloudFront                        | CloudFront                   | 2016-01-28  |
-| Amazon CloudHSM                          | CloudHSM                     | 2014-05-30  |
-| Amazon CloudSearch                       | CloudSearch                  | 2013-01-01  |
-| Amazon CloudSearch Domain                | CloudSearchDomain            | 2013-01-01  |
-| Amazon CloudWatch                        | CloudWatch                   | 2010-08-01  |
-| Amazon CloudWatch Events                 | CloudWatchEvents             | 2015-10-07  |
-| Amazon CloudWatch Logs                   | CloudWatchLogs               | 2014-03-28  |
-| Amazon Cognito Identity                  | CognitoIdentity              | 2014-06-30  |
-| Amazon Cognito Identity Provider         | CognitoIdentityProvider      | 2016-04-18  |
-| Amazon Cognito Sync                      | CognitoSync                  | 2014-06-30  |
-| Amazon DynamoDB                          | DynamoDB                     | 2012-08-10  |
-| Amazon DynamoDB Streams                  | DynamoDBStreams              | 2012-08-10  |
-| Amazon EC2 Container Registry            | ECR                          | 2015-09-21  |
-| Amazon EC2 Container Service             | ECS                          | 2014-11-13  |
-| Amazon ElastiCache                       | ElastiCache                  | 2015-02-02  |
-| Amazon Elastic Compute Cloud             | EC2                          | 2015-10-01  |
-| Amazon Elastic File System               | EFS                          | 2015-02-01  |
-| Amazon Elastic MapReduce                 | EMR                          | 2009-03-31  |
-| Amazon Elastic Transcoder                | ElasticTranscoder            | 2012-09-25  |
-| Amazon Elasticsearch Service             | ElasticsearchService         | 2015-01-01  |
-| Amazon GameLift                          | GameLift                     | 2015-10-01  |
-| Amazon Glacier                           | Glacier                      | 2012-06-01  |
-| Amazon Inspector                         | Inspector                    | 2016-02-16  |
-| Amazon Kinesis                           | Kinesis                      | 2013-12-02  |
-| Amazon Kinesis Firehose                  | Firehose                     | 2015-08-04  |
-| Amazon Machine Learning                  | MachineLearning              | 2014-12-12  |
-| Amazon Redshift                          | Redshift                     | 2012-12-01  |
-| Amazon Relational Database Service       | RDS                          | 2014-10-31  |
-| Amazon Route 53                          | Route53                      | 2013-04-01  |
-| Amazon Route 53 Domains                  | Route53Domains               | 2014-05-15  |
-| Amazon Simple Email Service              | SES                          | 2010-12-01  |
-| Amazon Simple Notification Service       | SNS                          | 2010-03-31  |
-| Amazon Simple Queue Service              | SQS                          | 2012-11-05  |
-| Amazon Simple Storage Service            | S3                           | 2006-03-01  |
-| Amazon Simple Systems Management Service | SSM                          | 2014-11-06  |
-| Amazon Simple Workflow Service           | SWF                          | 2012-01-25  |
-| Amazon SimpleDB                          | SimpleDB                     | 2009-04-15  |
-| Amazon WorkSpaces                        | WorkSpaces                   | 2015-04-08  |
-| Auto Scaling                             | AutoScaling                  | 2011-01-01  |
-| Elastic Load Balancing                   | ElasticLoadBalancing         | 2012-06-01  |
->>>>>>> 499c28f9
 
 ## License
 
